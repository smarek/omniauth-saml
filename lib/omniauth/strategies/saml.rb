--- conflicted
+++ resolved
@@ -5,14 +5,6 @@
   module Strategies
     class SAML
       include OmniAuth::Strategy
-<<<<<<< HEAD
-      autoload :AuthRequest,      'omniauth/strategies/saml/auth_request'
-      autoload :AuthResponse,     'omniauth/strategies/saml/auth_response'
-      autoload :ValidationError,  'omniauth/strategies/saml/validation_error'
-      autoload :XMLSecurity,      'omniauth/strategies/saml/xml_security'
-      autoload :MetadataResponse, 'omniauth/strategies/saml/metadata_response'
-=======
->>>>>>> 075b9b1d
 
       option :name_identifier_format, "urn:oasis:names:tc:SAML:1.1:nameid-format:emailAddress"
 
@@ -34,24 +26,8 @@
         @name_id = response.name_id
         @attributes = response.attributes
 
-<<<<<<< HEAD
-          return fail!(:invalid_ticket) if @name_id.nil? || @name_id.empty? || !response.valid?
-          super
-        rescue ArgumentError => e
-          fail!(:invalid_ticket, e)
-        end
-      end
-
-      def other_phase
-        if on_path?("#{request_path}/metadata")
-          response = OmniAuth::Strategies::SAML::MetadataResponse.new
-          Rack::Response.new(response.create(options), 200, { "Content-Type" => "application/xml" }).finish
-        else
-          call_app!
-=======
         if @name_id.nil? || @name_id.empty?
           raise OmniAuth::Strategies::SAML::ValidationError.new("SAML response missing 'name_id'")
->>>>>>> 075b9b1d
         end
 
         response.validate!
@@ -61,6 +37,16 @@
         fail!(:invalid_ticket, $!)
       rescue Onelogin::Saml::ValidationError
         fail!(:invalid_ticket, $!)
+      end
+
+      def other_phase
+        if on_path?("#{request_path}/metadata")
+          response = Onelogin::Saml::Metadata.new
+          settings = Onelogin::Saml::Settings.new(options)
+          Rack::Response.new(response.generate(settings), 200, { "Content-Type" => "application/xml" }).finish
+        else
+          call_app!
+        end
       end
 
       uid { @name_id }
